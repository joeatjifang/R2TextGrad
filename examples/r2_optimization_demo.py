from optimizer import R2TextualGradientDescent
from variable import Variable
from engine.anthropic import ChatAnthropic
<<<<<<< HEAD

=======
>>>>>>> b1a69588
def main():
    # Initialize the prompt to be optimized
    initial_prompt = """
    Given a text, analyze its sentiment and classify it as positive or negative.
    Provide your answer as 'positive' or 'negative' only.
    """

    # Create variable
    prompt_var = Variable(
        value=initial_prompt,
        role_description="Sentiment analysis prompt optimization"
    )

    # Initialize optimizer with Claude engine
    optimizer = R2TextualGradientDescent(
        parameters=[prompt_var],
        engine=ChatAnthropic(),
        num_trials=5,
        gradient_memory=3
    )

    # Example constraints
    constraints = [
        "Must maintain focus on sentiment analysis",
        "Output format must remain 'positive' or 'negative'"
    ]

    # Run optimization steps
    NUM_ITERATIONS = 3
    print("Starting prompt optimization...")
    print(f"Initial prompt: {prompt_var.value}\n")

    for i in range(NUM_ITERATIONS):
        print(f"Iteration {i+1}/{NUM_ITERATIONS}")
        optimizer.step()
        print(f"Current R2 score: {optimizer.r2_history[-1]:.4f}")
        print(f"Updated prompt: {prompt_var.value}\n")

    print("Optimization complete!")
    print(f"Final R2 score: {optimizer.r2_history[-1]:.4f}")
    print(f"Final prompt: {prompt_var.value}")

if __name__ == "__main__":
    main()<|MERGE_RESOLUTION|>--- conflicted
+++ resolved
@@ -1,10 +1,7 @@
 from optimizer import R2TextualGradientDescent
 from variable import Variable
-from engine.anthropic import ChatAnthropic
-<<<<<<< HEAD
+from engine.anthropic import ChatAnthropic  # Assuming this exists
 
-=======
->>>>>>> b1a69588
 def main():
     # Initialize the prompt to be optimized
     initial_prompt = """
